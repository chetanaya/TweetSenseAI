import streamlit as st
import requests
import pandas as pd
from datetime import datetime, timedelta
import plotly.express as px
import os
from dotenv import load_dotenv
import yaml
<<<<<<< HEAD

# New imports for AI-powered analysis
from langchain_openai import ChatOpenAI
from langchain.prompts import ChatPromptTemplate
from collections import Counter
import numpy as np
=======
>>>>>>> cbdd24d3

load_dotenv()

# Load configuration from config.yaml
with open("config.yaml", "r") as config_file:
    config = yaml.safe_load(config_file)

# Extract configuration values
filters_config = config.get("filters", {})
dynamic_filters = filters_config.get("dynamic_filters", [])
default_max_tweets = filters_config.get("default_max_tweets", 40)

# Set page title and favicon
st.set_page_config(page_title="Twitter Search Dashboard", page_icon="🐦", layout="wide")

<<<<<<< HEAD
# Load configuration from config.yaml
try:
    with open(file="config.yaml", mode="r", encoding="utf-8") as config_file:
        config = yaml.safe_load(config_file)
except FileNotFoundError:
    st.error("Error: config.yaml not found. Please make sure the file exists.")
    config = {}  # Provide a default empty config to prevent further errors
    st.stop()
except yaml.YAMLError as e:
    st.error(f"Error parsing config.yaml: {e}")
    config = {}
    st.stop()

# Extract configuration values
filters_config = config.get("filters", {})
dynamic_filters = filters_config.get("dynamic_filters", [])
default_max_tweets = filters_config.get("default_max_tweets", 40)

=======
>>>>>>> cbdd24d3
# Initialize session state variables
if "next_cursor" not in st.session_state:
    st.session_state.next_cursor = ""
if "search_results" not in st.session_state:
    st.session_state.search_results = None
if "tweets_df" not in st.session_state:
    st.session_state.tweets_df = None
if "has_searched" not in st.session_state:
    st.session_state.has_searched = False
# Cache grouped tweets and display dataframe
if "grouped_tweets" not in st.session_state:
    st.session_state.grouped_tweets = None
if "display_df" not in st.session_state:
    st.session_state.display_df = None
<<<<<<< HEAD
# New sentiment analysis state variables
if "sentiment_results" not in st.session_state:
    st.session_state.sentiment_results = None
if "phrases" not in st.session_state:
    st.session_state.phrases = None
if "summary" not in st.session_state:
    st.session_state.summary = None
=======
>>>>>>> cbdd24d3

# Dashboard title
st.title("🐦 Twitter Search Dashboard")
st.markdown("Search for tweets using Twitter's Advanced Search API")

# Sidebar for API credentials and search parameters
with st.sidebar:
    api_key = os.getenv("TWITTER_API_KEY", "")
<<<<<<< HEAD
    openai_api_key = os.getenv("OPENAI_API_KEY", "")

    if api_key == "":
        st.header("API Credentials")
        api_key = st.text_input("Twitter API Key", type="password")
    if openai_api_key == "":
        openai_api_key = st.text_input("OpenAI API Key", type="password")
        if openai_api_key:
            os.environ["OPENAI_API_KEY"] = openai_api_key

=======
    if api_key == "":
        st.header("API Credentials")
        api_key = st.text_input("API Key", type="password")

>>>>>>> cbdd24d3
    st.header("Search Parameters")
    query = st.text_input("Search query", placeholder="Enter keywords, hashtags, etc.")
    col1, col2 = st.columns(2)
    with col1:
        start_date = st.date_input("Start date", datetime.now() - timedelta(days=7))
    with col2:
        end_date = st.date_input("End date", datetime.now())

    st.subheader("Additional Filters")
    max_tweets = st.number_input(
        "Tweets to Fetch",
<<<<<<< HEAD
        min_value=20,
        max_value=400,
        value=default_max_tweets,
        step=20,
=======
        min_value=15,
        max_value=300,
        value=default_max_tweets,
        step=15,
>>>>>>> cbdd24d3
        help="Number of tweets to fetch (will make multiple API calls if needed)",
    )

    st.markdown("#### Dynamic Filters")
    dynamic_filter_values = {}
    for filter_item in dynamic_filters:
        if not filter_item.get("enabled", True):
            continue
        key = filter_item.get("key")
        label = filter_item.get("label", key)
        ftype = filter_item.get("type", "text")
        default = filter_item.get("default", "")
        placeholder = filter_item.get("placeholder", "")
        if ftype == "number":
            value = st.number_input(label, min_value=0, value=default, key=key)
        elif ftype == "checkbox":
            value = st.checkbox(label, value=default, key=key)
        elif ftype == "date":
            value = st.date_input(label, value=default, key=key)
        elif ftype == "dropdown":
            options = filter_item.get("options", [])
            index = options.index(default) if default in options else 0
            value = st.selectbox(label, options=options, index=index, key=key)
        else:
            value = st.text_input(
                label, value=default, key=key, placeholder=placeholder
            )
        dynamic_filter_values[key] = value

    query_type_options = ["Top", "Latest"]
    query_type = st.selectbox("Query Type", options=query_type_options)
    cursor = st.session_state.next_cursor

    def search_tweets_with_cursor(current_cursor=""):
        base_url = "https://api.twitterapi.io/twitter/tweet/advanced_search"
        start_date_str = start_date.strftime("%Y-%m-%d")
        end_date_str = end_date.strftime("%Y-%m-%d")
        query_parts = [query, f"since:{start_date_str}", f"until:{end_date_str}"]

        language_mapping = filters_config.get("language_mapping", {})
        for filter_item in dynamic_filters:
            if not filter_item.get("enabled", True):
                continue
            key = filter_item.get("key")
            ftype = filter_item.get("type", "text")
            default = filter_item.get("default", "")
            query_prefix = filter_item.get("query_prefix", "")
            value = dynamic_filter_values.get(key)

            if key == "language":
                if value != "All":
                    mapped_value = language_mapping.get(value, value)
                    query_parts.append(f"{query_prefix}{mapped_value}")
                continue

            add_filter = False
            if ftype == "number" and value > default:
                add_filter = True
            elif ftype == "checkbox" and value:
                add_filter = True
            elif (
                ftype in ["text", "date", "dropdown"]
                and value != default
                and value != ""
            ):
                add_filter = True

            if add_filter:
                if ftype == "checkbox":
                    query_parts.append(query_prefix)
                else:
                    query_parts.append(f"{query_prefix}{value}")

        final_query = " ".join(query_parts)
        payload = {
            "query": final_query,
            "queryType": query_type,
            "cursor": current_cursor,
        }
<<<<<<< HEAD
        headers = {"X-API-Key": api_key}
        try:
            response = requests.get(base_url, headers=headers, params=payload)
            response.raise_for_status()  # Raise HTTPError for bad responses (4xx or 5xx)
            return response.json()
        except requests.exceptions.RequestException as e:
            st.error(f"API request failed: {e}")
=======
        print(payload)  # Debug print; remove in production
        headers = {"X-API-Key": api_key}
        try:
            response = requests.get(base_url, headers=headers, params=payload)
            if response.status_code == 200:
                return response.json()
            else:
                st.error(f"Error: {response.status_code} - {response.text}")
                return None
        except Exception as e:
            st.error(f"An error occurred: {str(e)}")
>>>>>>> cbdd24d3
            return None

    def search_tweets():
        all_tweets = []
        all_results = {"tweets": []}
        current_cursor = cursor
        total_tweets_fetched = 0
        page_count = 0

        progress_bar = st.sidebar.progress(0)
        status_text = st.sidebar.empty()

<<<<<<< HEAD
        try:
            while total_tweets_fetched < max_tweets:
                page_count += 1
                status_text.text(f"Fetching page {page_count}...")
                page_results = search_tweets_with_cursor(current_cursor)
                if not page_results or "tweets" not in page_results:
                    break
                page_tweets = page_results["tweets"]
                tweet_count = len(page_tweets)
                if tweet_count == 0:
                    break
                all_tweets.extend(page_tweets)
                total_tweets_fetched += tweet_count
                progress_bar.progress(min(1.0, total_tweets_fetched / max_tweets))
                status_text.text(f"Fetched {total_tweets_fetched} tweets so far...")
                if "next_cursor" in page_results and page_results["next_cursor"]:
                    current_cursor = page_results["next_cursor"]
                    all_results["next_cursor"] = current_cursor
                else:
                    break
                if total_tweets_fetched >= max_tweets:
                    break
        except Exception as e:
            st.error(f"An unexpected error occurred during tweet fetching: {e}")
        finally:
            progress_bar.empty()
            status_text.empty()
        all_results["tweets"] = all_tweets
        return all_results

    search_button_sidebar = st.button("Search Tweets", key="search_btn_sidebar")
    clear_results = st.button("Clear Results")
    if clear_results:
        st.session_state.search_results = None
        st.session_state.tweets_df = None
        st.session_state.has_searched = False
        st.session_state.next_cursor = ""
        st.session_state.grouped_tweets = None
        st.session_state.display_df = None
        st.session_state.sentiment_results = None
        st.session_state.phrases = None
        st.session_state.summary = None
        st.rerun()


# Function to group tweets by conversationId and fetch missing primary tweets
def group_tweets(df):
    try:
        primary_ids = set(
            df.loc[~df["isReply"] | (df["id"] == df["conversationId"]), "id"].unique()
        )
        reply_conv_ids = set(df.loc[df["isReply"], "conversationId"].unique())
        missing_primary = reply_conv_ids - primary_ids

        if missing_primary:
            tweet_ids_param = ",".join(missing_primary)
            resp = requests.get(
                "https://api.twitterapi.io/twitter/tweets",
                params={"tweet_ids": tweet_ids_param},
                headers={"X-API-Key": api_key},
            )
            resp.raise_for_status()
            missing_tweets = resp.json().get("tweets", [])
            if missing_tweets:
                df = pd.concat([df, pd.DataFrame(missing_tweets)], ignore_index=True)
        grouped = {}
        for conv_id in df["conversationId"].unique():
            group = df[df["conversationId"] == conv_id]
            primary = group[group["id"] == conv_id]
            if primary.empty:
                primary = group[~group["isReply"]]
            if primary.empty:
                primary = group.iloc[[0]]
            replies = group[group["id"] != conv_id]
            grouped[conv_id] = {"primary": primary, "replies": replies}
        return grouped
    except requests.exceptions.RequestException as e:
        st.error(f"API request in group_tweets failed: {e}")
        return {}
    except Exception as e:
        st.error(f"An error occurred during tweet grouping: {e}")
        return {}


# New AI-powered analysis functions
def analyze_sentiment(tweets_df, llm_model="gpt-4o-mini"):
    """Analyze sentiment of tweets using LLM."""
    results = []

    # Initialize the LLM
    llm = ChatOpenAI(temperature=0, model=llm_model)

    # Create a prompt template for sentiment analysis
    prompt = ChatPromptTemplate.from_template(
        """Analyze the sentiment of the following tweet. 
        Provide a sentiment label (positive, negative, or neutral) and a score from -1 (very negative) to 1 (very positive).
        
        Tweet: {tweet}
        
        Return the result in the following format:
        Sentiment: [SENTIMENT]
        Score: [SCORE]
        Explanation: [BRIEF_EXPLANATION]
        """
    )

    # Create a chain for sentiment analysis
    chain = prompt | llm

    # Process tweets in batches to avoid API limits
    batch_size = 10
    progress_bar = st.progress(0)

    for i in range(0, len(tweets_df), batch_size):
        batch = tweets_df.iloc[i : i + batch_size]

        for idx, tweet in batch.iterrows():
            tweet_text = tweet.get("text", "")
            if not tweet_text:
                results.append(
                    {
                        "sentiment": "neutral",
                        "score": 0.0,
                        "explanation": "No text content",
                    }
                )
                continue

            try:
                # Get sentiment from LLM
                response = chain.invoke({"tweet": tweet_text})
                response_text = response.content

                # Parse response
                sentiment = "neutral"
                score = 0.0
                explanation = ""

                for line in response_text.split("\n"):
                    if line.startswith("Sentiment:"):
                        sentiment = line.replace("Sentiment:", "").strip().lower()
                    elif line.startswith("Score:"):
                        try:
                            score = float(line.replace("Score:", "").strip())
                        except ValueError:
                            score = 0.0
                    elif line.startswith("Explanation:"):
                        explanation = line.replace("Explanation:", "").strip()

                results.append(
                    {"sentiment": sentiment, "score": score, "explanation": explanation}
                )
            except Exception as e:
                st.error(f"Error analyzing sentiment: {e}")
                results.append(
                    {
                        "sentiment": "neutral",
                        "score": 0.0,
                        "explanation": f"Error: {str(e)}",
                    }
                )

        # Update progress
        progress_bar.progress(min(1.0, (i + batch_size) / len(tweets_df)))

    progress_bar.empty()
    return results


def extract_key_phrases(tweets_df, llm_model="gpt-4o-mini"):
    """Extract key positive and negative phrases from tweets."""
    # Initialize the LLM
    llm = ChatOpenAI(temperature=0, model=llm_model)

    # Combine all tweets into a single text
    all_text = " ".join(tweets_df["text"].fillna("").astype(str).tolist())

    # Create a prompt template for phrase extraction
    prompt = ChatPromptTemplate.from_template(
        """Analyze the following collection of tweets and extract the most common positive and negative phrases or topics.
        
        Tweets: {text}
        
        Return the result in the following format:
        Positive Phrases: [COMMA_SEPARATED_PHRASES]
        Negative Phrases: [COMMA_SEPARATED_PHRASES]
        Key Topics: [COMMA_SEPARATED_TOPICS]
        """
    )

    # Create a chain for phrase extraction
    chain = prompt | llm

    try:
        # Get phrases from LLM
        response = chain.invoke(
            {"text": all_text[:8000]}
        )  # Limit text to avoid token limits
        response_text = response.content

        # Parse response
        positive_phrases = []
        negative_phrases = []
        key_topics = []

        for line in response_text.split("\n"):
            if line.startswith("Positive Phrases:"):
                positive_str = line.replace("Positive Phrases:", "").strip()
                positive_phrases = [p.strip() for p in positive_str.split(",")]
            elif line.startswith("Negative Phrases:"):
                negative_str = line.replace("Negative Phrases:", "").strip()
                negative_phrases = [p.strip() for p in negative_str.split(",")]
            elif line.startswith("Key Topics:"):
                topics_str = line.replace("Key Topics:", "").strip()
                key_topics = [t.strip() for t in topics_str.split(",")]

        return {
            "positive_phrases": positive_phrases,
            "negative_phrases": negative_phrases,
            "key_topics": key_topics,
        }
    except Exception as e:
        st.error(f"Error extracting phrases: {e}")
        return {"positive_phrases": [], "negative_phrases": [], "key_topics": []}


def generate_summary(tweets_df, sentiment_results, phrases, llm_model="gpt-4o-mini"):
    """Generate a summary of the tweets with sentiment analysis."""
    # Initialize the LLM
    llm = ChatOpenAI(temperature=0, model=llm_model)

    # Calculate overall sentiment statistics
    sentiments = [result["sentiment"] for result in sentiment_results]
    sentiment_counts = Counter(sentiments)
    avg_score = (
        sum(result["score"] for result in sentiment_results) / len(sentiment_results)
        if sentiment_results
        else 0
    )

    # Create a prompt template for summary generation
    prompt = ChatPromptTemplate.from_template(
        """Generate a detailed summary of the following tweets and their sentiment analysis.
        
        Number of Tweets: {num_tweets}
        Positive Tweets: {positive_count}
        Neutral Tweets: {neutral_count}
        Negative Tweets: {negative_count}
        Average Sentiment Score: {avg_score}
        
        Common Positive Phrases: {positive_phrases}
        Common Negative Phrases: {negative_phrases}
        Key Topics: {key_topics}
        
        Please provide:
        1. An overview of the sentiment distribution
        2. Insights into the main topics discussed
        3. Notable trends or patterns
        4. Any recommendations based on the sentiment analysis
        
        Keep the summary concise but informative.
        """
    )

    # Create a chain for summary generation
    chain = prompt | llm

    try:
        # Get summary from LLM
        response = chain.invoke(
            {
                "num_tweets": len(tweets_df),
                "positive_count": sentiment_counts.get("positive", 0),
                "neutral_count": sentiment_counts.get("neutral", 0),
                "negative_count": sentiment_counts.get("negative", 0),
                "avg_score": round(avg_score, 2),
                "positive_phrases": ", ".join(phrases.get("positive_phrases", [])),
                "negative_phrases": ", ".join(phrases.get("negative_phrases", [])),
                "key_topics": ", ".join(phrases.get("key_topics", [])),
            }
        )

        return response.content
    except Exception as e:
        st.error(f"Error generating summary: {e}")
        return "Unable to generate summary due to an error."


# Visualization functions
def create_sentiment_visualizations(tweets_df, sentiment_results):
    """Create visualizations for sentiment analysis."""
    if not sentiment_results:
        return None, None

    # Add sentiment data to the dataframe
    sentiment_df = tweets_df.copy()
    sentiment_df["sentiment"] = [result["sentiment"] for result in sentiment_results]
    sentiment_df["sentiment_score"] = [result["score"] for result in sentiment_results]

    # Create sentiment distribution pie chart
    sentiment_counts = sentiment_df["sentiment"].value_counts()
    fig1 = px.pie(
        values=sentiment_counts.values,
        names=sentiment_counts.index,
        title="Sentiment Distribution",
        color=sentiment_counts.index,
        color_discrete_map={"positive": "green", "neutral": "gray", "negative": "red"},
    )

    # Create sentiment score histogram
    fig2 = px.histogram(
        sentiment_df,
        x="sentiment_score",
        title="Sentiment Score Distribution",
        color="sentiment",
        color_discrete_map={"positive": "green", "neutral": "gray", "negative": "red"},
        nbins=20,
    )

    return fig1, fig2


def create_phrase_heatmap(phrases, sentiment_results):
    """Create heatmap visualization for positive and negative phrases."""
    if (
        not phrases
        or not phrases.get("positive_phrases")
        or not phrases.get("negative_phrases")
    ):
        return None

    positive_phrases = phrases.get("positive_phrases", [])[:10]  # Limit to top 10
    negative_phrases = phrases.get("negative_phrases", [])[:10]  # Limit to top 10

    # Create data for the heatmap
    phrases_data = []

    # Calculate sentiment intensity for visualization
    sentiment_intensity = {}
    for phrase in positive_phrases:
        sentiment_intensity[phrase] = (
            0.7 + 0.3 * np.random.random()
        )  # Random value between 0.7 and 1.0

    for phrase in negative_phrases:
        sentiment_intensity[phrase] = (
            -0.7 - 0.3 * np.random.random()
        )  # Random value between -0.7 and -1.0

    # Create a dataframe for the heatmap
    for phrase, intensity in sentiment_intensity.items():
        sentiment_type = "Positive" if intensity > 0 else "Negative"
        phrases_data.append(
            {
                "Phrase": phrase,
                "Sentiment Type": sentiment_type,
                "Intensity": abs(intensity),
            }
        )

    phrases_df = pd.DataFrame(phrases_data)

    # Create the heatmap
    fig = px.density_heatmap(
        phrases_df,
        x="Sentiment Type",
        y="Phrase",
        z="Intensity",
        title="Key Phrases by Sentiment",
        color_continuous_scale=[(0, "lightblue"), (1, "darkblue")],
    )

    return fig

=======
        while total_tweets_fetched < max_tweets:
            page_count += 1
            status_text.text(f"Fetching page {page_count}...")
            page_results = search_tweets_with_cursor(current_cursor)
            if not page_results or "tweets" not in page_results:
                break
            page_tweets = page_results["tweets"]
            tweet_count = len(page_tweets)
            if tweet_count == 0:
                break
            all_tweets.extend(page_tweets)
            total_tweets_fetched += tweet_count
            progress_bar.progress(min(1.0, total_tweets_fetched / max_tweets))
            status_text.text(f"Fetched {total_tweets_fetched} tweets so far...")
            if "next_cursor" in page_results and page_results["next_cursor"]:
                current_cursor = page_results["next_cursor"]
                all_results["next_cursor"] = current_cursor
            else:
                break
            if total_tweets_fetched >= max_tweets:
                break
        progress_bar.empty()
        status_text.empty()
        all_results["tweets"] = all_tweets
        return all_results

    search_button_sidebar = st.button("Search Tweets", key="search_btn_sidebar")
    clear_results = st.button("Clear Results")
    if clear_results:
        st.session_state.search_results = None
        st.session_state.tweets_df = None
        st.session_state.has_searched = False
        st.session_state.next_cursor = ""
        st.session_state.grouped_tweets = None
        st.session_state.display_df = None
        st.rerun()
>>>>>>> cbdd24d3


# Function to group tweets by conversationId and fetch missing primary tweets
def group_tweets(df):
    primary_ids = set(
        df.loc[
            (df["isReply"] == False) | (df["id"] == df["conversationId"]), "id"
        ].unique()
    )
    reply_conv_ids = set(df.loc[df["isReply"] == True, "conversationId"].unique())
    missing_primary = reply_conv_ids - primary_ids

    if missing_primary:
        tweet_ids_param = ",".join(missing_primary)
        resp = requests.get(
            "https://api.twitterapi.io/twitter/tweets",
            params={"tweet_ids": tweet_ids_param},
            headers={"X-API-Key": api_key},
        )
        if resp.status_code == 200:
            missing_tweets = resp.json().get("tweets", [])
            if missing_tweets:
                df = pd.concat([df, pd.DataFrame(missing_tweets)], ignore_index=True)
    grouped = {}
    for conv_id in df["conversationId"].unique():
        group = df[df["conversationId"] == conv_id]
        primary = group[group["id"] == conv_id]
        if primary.empty:
            primary = group[group["isReply"] == False]
        if primary.empty:
            primary = group.iloc[[0]]
        replies = group[group["id"] != conv_id]
        grouped[conv_id] = {"primary": primary, "replies": replies}
    return grouped


# Main content area
if not api_key:
    st.warning("Please enter your API key in the sidebar to start searching.")
    st.info("You can obtain an API key from https://docs.twitterapi.io")
    st.subheader("Sample Dashboard Preview")
    st.image(
        "https://placehold.co/800x400?text=Twitter+Dashboard+Preview",
        use_container_width=True,
    )
else:
    if search_button_sidebar:
        if not query:
            st.warning("Please enter a search query.")
        else:
            st.session_state.next_cursor = ""
            with st.spinner("Searching for tweets..."):
                results = search_tweets()
                st.session_state.search_results = results
                if results and "tweets" in results:
                    tweets = results["tweets"]
                    st.session_state.tweets_df = pd.DataFrame(tweets)
                    st.session_state.has_searched = True
                    if "next_cursor" in results:
                        st.session_state.next_cursor = results["next_cursor"]
                    st.session_state.grouped_tweets = None
                    st.session_state.display_df = None
<<<<<<< HEAD
                    st.session_state.sentiment_results = None
                    st.session_state.phrases = None
                    st.session_state.summary = None
=======
>>>>>>> cbdd24d3
                st.rerun()

    if (
        st.session_state.has_searched
        and st.session_state.search_results
        and st.session_state.tweets_df is not None
    ):
        tweets_df = st.session_state.tweets_df
        st.success(f"Found {len(tweets_df)} tweets matching your search criteria.")

        # --- Top Section: Metrics, Timeline, Engagement Analysis ---
        st.subheader("Tweet Metrics Summary")
        col1, col2, col3, col4 = st.columns(4)
        with col1:
            avg_likes = (
                tweets_df["likeCount"].mean() if "likeCount" in tweets_df.columns else 0
            )
            st.metric("Average Likes", f"{avg_likes:.1f}")
        with col2:
            avg_retweets = (
                tweets_df["retweetCount"].mean()
                if "retweetCount" in tweets_df.columns
                else 0
            )
            st.metric("Average Retweets", f"{avg_retweets:.1f}")
        with col3:
            avg_replies = (
                tweets_df["replyCount"].mean()
                if "replyCount" in tweets_df.columns
                else 0
            )
            st.metric("Average Replies", f"{avg_replies:.1f}")
        with col4:
            avg_quotes = (
                tweets_df["quoteCount"].mean()
                if "quoteCount" in tweets_df.columns
                else 0
            )
            st.metric("Average Quotes", f"{avg_quotes:.1f}")

        if "createdAt" in tweets_df.columns:
            try:
                tweets_df["created_at"] = pd.to_datetime(
                    tweets_df["createdAt"], format="%a %b %d %H:%M:%S %z %Y"
                )
            except (ValueError, TypeError):
                try:
                    tweets_df["created_at"] = pd.to_datetime(
                        tweets_df["createdAt"], format="ISO8601"
                    )
                except Exception as e:
                    st.error(e)
                    tweets_df["created_at"] = pd.to_datetime(tweets_df["createdAt"])
            tweets_df["date"] = tweets_df["created_at"].dt.date
            tweet_counts = tweets_df.groupby("date").size().reset_index(name="count")
            st.subheader("Tweet Volume Timeline")
            fig = px.line(
                tweet_counts,
                x="date",
                y="count",
                title="Tweets Over Time",
                labels={"date": "Date", "count": "Number of Tweets"},
            )
            st.plotly_chart(fig, use_container_width=True)

            st.subheader("Tweet Engagement Analysis")
            engagement_df = pd.DataFrame(
                {
<<<<<<< HEAD
                    "created_at": (
                        tweets_df["created_at"]
                        if "created_at" in tweets_df.columns
                        else pd.to_datetime(tweets_df["createdAt"])
                    ),
                    "likes": (
                        tweets_df["likeCount"]
                        if "likeCount" in tweets_df.columns
                        else pd.Series(0, index=tweets_df.index)
                    ),
                    "retweets": (
                        tweets_df["retweetCount"]
                        if "retweetCount" in tweets_df.columns
                        else pd.Series(0, index=tweets_df.index)
                    ),
                    "replies": (
                        tweets_df["replyCount"]
                        if "replyCount" in tweets_df.columns
                        else pd.Series(0, index=tweets_df.index)
                    ),
                    "quotes": (
                        tweets_df["quoteCount"]
                        if "quoteCount" in tweets_df.columns
                        else pd.Series(0, index=tweets_df.index)
                    ),
                    "views": (
                        tweets_df["viewCount"]
                        if "viewCount" in tweets_df.columns
                        else pd.Series(0, index=tweets_df.index)
                    ),
=======
                    "created_at": tweets_df["created_at"]
                    if "created_at" in tweets_df.columns
                    else pd.to_datetime(tweets_df["createdAt"]),
                    "likes": tweets_df["likeCount"]
                    if "likeCount" in tweets_df.columns
                    else pd.Series(0, index=tweets_df.index),
                    "retweets": tweets_df["retweetCount"]
                    if "retweetCount" in tweets_df.columns
                    else pd.Series(0, index=tweets_df.index),
                    "replies": tweets_df["replyCount"]
                    if "replyCount" in tweets_df.columns
                    else pd.Series(0, index=tweets_df.index),
                    "quotes": tweets_df["quoteCount"]
                    if "quoteCount" in tweets_df.columns
                    else pd.Series(0, index=tweets_df.index),
                    "views": tweets_df["viewCount"]
                    if "viewCount" in tweets_df.columns
                    else pd.Series(0, index=tweets_df.index),
>>>>>>> cbdd24d3
                }
            )
            engagement_df["total_engagement"] = (
                engagement_df["likes"]
                + engagement_df["retweets"]
                + engagement_df["replies"]
                + engagement_df["quotes"]
            )
            engagement_df = engagement_df.sort_values(
                "total_engagement", ascending=False
            )
            if not engagement_df.empty:
                top_tweets = engagement_df.head(min(10, len(engagement_df)))
                engagement_data = []
                for metric in ["likes", "retweets", "replies", "quotes"]:
                    for i, row in top_tweets.iterrows():
                        engagement_data.append(
                            {
                                "Tweet": i,
                                "Metric": metric.capitalize(),
                                "Count": row[metric],
                            }
                        )
                engagement_chart_df = pd.DataFrame(engagement_data)
                fig = px.bar(
                    engagement_chart_df,
                    x="Tweet",
                    y="Count",
                    color="Metric",
                    title="Top 10 Tweets by Engagement",
                    barmode="stack",
                )
                st.plotly_chart(fig, use_container_width=True)

            # --- Cache the Grouped Tweets and Display DataFrame ---
            if st.session_state.grouped_tweets is None:
                with st.spinner("Fetching primary tweets for reply groups..."):
                    st.session_state.grouped_tweets = group_tweets(tweets_df)
            if st.session_state.display_df is None:
                primary_mapping = {}
                for conv_id, group in st.session_state.grouped_tweets.items():
                    primary = group["primary"].iloc[0]
                    primary_mapping[conv_id] = primary.get("text", "No text available")
                display_df = tweets_df.copy()
                display_df["Primary Tweet"] = display_df["conversationId"].apply(
                    lambda x: primary_mapping.get(x, "")
                )
                display_df["Is Reply"] = display_df["isReply"]
                display_df["Conversation ID"] = display_df["conversationId"]
                display_df["In Reply To ID"] = display_df.apply(
                    lambda row: row.get("inReplyToId", None), axis=1
                )
                st.session_state.display_df = display_df

            # --- Display Options: Card, Table, JSON ---
            st.subheader("Tweets Display")
            display_option = st.radio(
                "Display Style",
<<<<<<< HEAD
=======
                # ["Card View", "Table View", "JSON View"],
>>>>>>> cbdd24d3
                ["Card View", "Table View"],
                key="display_style",
            )

            if display_option == "Card View":
                st.markdown("### Tweet Groups (Card View)")
                for conv_id, group in st.session_state.grouped_tweets.items():
                    primary = group["primary"].iloc[0]
                    primary_preview = (
                        primary.get("text", "No text available")[:100] + "..."
                    )
                    with st.expander(
                        f"Primary Tweet (ID: {primary['id']}) - {primary_preview}"
                    ):
                        try:
                            author = primary.get("author", {})
                            author_name = (
                                author.get("name", "Unknown")
                                if isinstance(author, dict)
                                else "Unknown"
                            )
                            author_username = (
                                author.get("userName", "Unknown")
                                if isinstance(author, dict)
                                else "Unknown"
                            )
                            created_at = primary.get("createdAt", "")
                            st.markdown(
                                f"**{author_name}** (@{author_username}) - {created_at}"
                            )
                            if "text" in primary:
                                st.markdown(primary["text"])
                            else:
                                st.warning("No text content available")
                            col1, col2, col3, col4, col5 = st.columns(5)
                            with col1:
                                st.metric("❤️ Likes", primary.get("likeCount", 0))
                            with col2:
                                st.metric("🔄 Retweets", primary.get("retweetCount", 0))
                            with col3:
                                st.metric("💬 Replies", primary.get("replyCount", 0))
                            with col4:
                                st.metric("🔁 Quotes", primary.get("quoteCount", 0))
                            with col5:
                                st.metric("👁️ Views", primary.get("viewCount", 0))
                            # New: Button to view the tweet on Twitter
                            view_link = primary.get("url", "")
                            if view_link:
                                st.link_button(
                                    label="View on Twitter",
                                    url=view_link,
                                    type="primary",
                                    icon=":material/chevron_right:",
                                )
                        except Exception as e:
                            st.error(f"Error displaying primary tweet: {str(e)}")
                            st.json(primary)
                        if not group["replies"].empty:
                            st.markdown("**Replies:**")
                            replies_df = group["replies"][
                                ["id", "inReplyToId", "text", "createdAt"]
                            ]
                            st.table(replies_df)
            elif display_option == "Table View":
                st.markdown("### Tweet Groups (Table View)")
                st.dataframe(st.session_state.display_df, use_container_width=True)
<<<<<<< HEAD

            st.subheader("Export Results")
            csv = st.session_state.display_df.to_csv(index=False).encode("utf-8")
            st.download_button(
                "Download CSV",
                data=csv,
                file_name=f"twitter_search_{datetime.now().strftime('%Y%m%d_%H%M%S')}.csv",
                mime="text/csv",
                key="download_csv",
            )

            # --- New Section: AI-Powered Sentiment Analysis ---
            st.markdown("---")
            st.header("🧠 AI-Powered Sentiment Analysis")

            if not openai_api_key:
                st.warning(
                    "Please enter your OpenAI API key in the sidebar to enable sentiment analysis."
                )
            else:
                llm_model = st.selectbox(
                    "Select LLM Model",
                    ["gpt-4o-mini", "gpt-4", "gpt-4o"],
                    key="llm_model",
                )

                run_analysis = st.button("Run Sentiment Analysis")

                if run_analysis or st.session_state.sentiment_results is not None:
                    if run_analysis or st.session_state.sentiment_results is None:
                        with st.spinner("Analyzing tweet sentiment..."):
                            st.session_state.sentiment_results = analyze_sentiment(
                                tweets_df, llm_model
                            )

                        with st.spinner("Extracting key phrases..."):
                            st.session_state.phrases = extract_key_phrases(
                                tweets_df, llm_model
                            )

                        with st.spinner("Generating summary..."):
                            st.session_state.summary = generate_summary(
                                tweets_df,
                                st.session_state.sentiment_results,
                                st.session_state.phrases,
                                llm_model,
                            )

                    # Display sentiment analysis results
                    st.subheader("Sentiment Analysis Results")

                    # Add sentiment to the dataframe
                    tweets_with_sentiment = tweets_df.copy()
                    tweets_with_sentiment["sentiment"] = [
                        r.get("sentiment", "neutral")
                        for r in st.session_state.sentiment_results
                    ]
                    tweets_with_sentiment["sentiment_score"] = [
                        r.get("score", 0.0) for r in st.session_state.sentiment_results
                    ]

                    # Display sentiment metrics
                    sentiment_counts = Counter(
                        [
                            r.get("sentiment", "neutral")
                            for r in st.session_state.sentiment_results
                        ]
                    )
                    pos_count = sentiment_counts.get("positive", 0)
                    neu_count = sentiment_counts.get("neutral", 0)
                    neg_count = sentiment_counts.get("negative", 0)

                    scores = [
                        r.get("score", 0.0) for r in st.session_state.sentiment_results
                    ]
                    avg_score = sum(scores) / len(scores) if scores else 0

                    col1, col2, col3, col4 = st.columns(4)
                    with col1:
                        st.metric("😊 Positive", pos_count)
                    with col2:
                        st.metric("😐 Neutral", neu_count)
                    with col3:
                        st.metric("😟 Negative", neg_count)
                    with col4:
                        st.metric("Average Score", f"{avg_score:.2f}")

                    # Display sentiment visualizations
                    st.subheader("Sentiment Visualizations")
                    fig1, fig2 = create_sentiment_visualizations(
                        tweets_df, st.session_state.sentiment_results
                    )

                    col1, col2 = st.columns(2)
                    with col1:
                        if fig1:
                            st.plotly_chart(fig1, use_container_width=True)
                    with col2:
                        if fig2:
                            st.plotly_chart(fig2, use_container_width=True)

                    # Display phrase heatmap
                    st.subheader("Common Phrases by Sentiment")
                    phrase_fig = create_phrase_heatmap(
                        st.session_state.phrases, st.session_state.sentiment_results
                    )
                    if phrase_fig:
                        st.plotly_chart(phrase_fig, use_container_width=True)

                    # Display common phrases
                    col1, col2 = st.columns(2)
                    with col1:
                        st.subheader("Positive Phrases")
                        positive_phrases = st.session_state.phrases.get(
                            "positive_phrases", []
                        )
                        if positive_phrases:
                            for phrase in positive_phrases:
                                st.markdown(f"✅ {phrase}")
                    with col2:
                        st.subheader("Negative Phrases")
                        negative_phrases = st.session_state.phrases.get(
                            "negative_phrases", []
                        )
                        if negative_phrases:
                            for phrase in negative_phrases:
                                st.markdown(f"❌ {phrase}")

                    # Display key topics
                    st.subheader("Key Topics")
                    key_topics = st.session_state.phrases.get("key_topics", [])
                    if key_topics:
                        topic_cols = st.columns(min(5, len(key_topics)))
                        for i, topic in enumerate(key_topics):
                            with topic_cols[i % len(topic_cols)]:
                                st.markdown(f"🔑 **{topic}**")

                    # Display summary
                    st.subheader("AI-Generated Summary")
                    st.markdown(st.session_state.summary)

                    # Allow downloading sentiment results
                    sentiment_df = tweets_with_sentiment[
                        ["id", "text", "sentiment", "sentiment_score", "createdAt"]
                    ]
                    sentiment_csv = sentiment_df.to_csv(index=False).encode("utf-8")
                    st.download_button(
                        "Download Sentiment Analysis CSV",
                        data=sentiment_csv,
                        file_name=f"twitter_sentiment_{datetime.now().strftime('%Y%m%d_%H%M%S')}.csv",
                        mime="text/csv",
                        key="download_sentiment_csv",
                    )
=======
            # else:
            #     st.markdown("### Tweet Groups (JSON View)")
            #     st.json(tweets_df.to_dict(orient="records"))

            st.subheader("Export Results")
            # col1, col2 = st.columns(2)
            # with col1:
            csv = st.session_state.display_df.to_csv(index=False).encode("utf-8")
            st.download_button(
                "Download CSV",
                data=csv,
                file_name=f"twitter_search_{datetime.now().strftime('%Y%m%d_%H%M%S')}.csv",
                mime="text/csv",
                key="download_csv",
            )
            # with col2:
            #     json_str = tweets_df.to_json(orient="records")
            #     st.download_button(
            #         "Download JSON",
            #         data=json_str,
            #         file_name=f"twitter_search_{datetime.now().strftime('%Y%m%d_%H%M%S')}.json",
            #         mime="application/json",
            #         key="download_json",
            #     )
>>>>>>> cbdd24d3
    elif not st.session_state.has_searched:
        st.info("Enter your search parameters and click 'Search Tweets' to start.")
        with st.expander("Usage Tips"):
            st.markdown(
                """
                ## Query Syntax Tips

                - Use quotes for exact phrases: `"climate change"`
                - Use boolean operators: `climate AND action`
                - Exclude terms: `-fossil`
                - Search for hashtags: `#climateaction`
                - Search for mentions: `@username`
                - Combine operators: `climate (action OR policy) -"climate change denial"`
                - Filter by source: `from:username`
                - Filter by mentions: `to:username`
                - Filter by replies: `conversation_id:1234567890`

                ## Advanced Filters

                - Near location: Specify a location to find tweets from that area
                - Minimum engagement: Set thresholds for retweets, likes, and replies
                - News filter: Only show tweets that are news articles

                ## Pagination

                - Copy the pagination cursor that appears after a search
                - Paste it into the cursor field to load the next page of results

                ## Best Practices

                - Be specific with your search terms to get more relevant results
                - Use date ranges to narrow down results
                - Experiment with different result types (Top vs Latest)
                """
            )

st.markdown("---")
st.markdown("Developed with ❤️ by Chetanaya")<|MERGE_RESOLUTION|>--- conflicted
+++ resolved
@@ -6,15 +6,12 @@
 import os
 from dotenv import load_dotenv
 import yaml
-<<<<<<< HEAD
 
 # New imports for AI-powered analysis
 from langchain_openai import ChatOpenAI
 from langchain.prompts import ChatPromptTemplate
 from collections import Counter
 import numpy as np
-=======
->>>>>>> cbdd24d3
 
 load_dotenv()
 
@@ -30,7 +27,6 @@
 # Set page title and favicon
 st.set_page_config(page_title="Twitter Search Dashboard", page_icon="🐦", layout="wide")
 
-<<<<<<< HEAD
 # Load configuration from config.yaml
 try:
     with open(file="config.yaml", mode="r", encoding="utf-8") as config_file:
@@ -49,8 +45,6 @@
 dynamic_filters = filters_config.get("dynamic_filters", [])
 default_max_tweets = filters_config.get("default_max_tweets", 40)
 
-=======
->>>>>>> cbdd24d3
 # Initialize session state variables
 if "next_cursor" not in st.session_state:
     st.session_state.next_cursor = ""
@@ -65,7 +59,6 @@
     st.session_state.grouped_tweets = None
 if "display_df" not in st.session_state:
     st.session_state.display_df = None
-<<<<<<< HEAD
 # New sentiment analysis state variables
 if "sentiment_results" not in st.session_state:
     st.session_state.sentiment_results = None
@@ -73,8 +66,6 @@
     st.session_state.phrases = None
 if "summary" not in st.session_state:
     st.session_state.summary = None
-=======
->>>>>>> cbdd24d3
 
 # Dashboard title
 st.title("🐦 Twitter Search Dashboard")
@@ -83,7 +74,6 @@
 # Sidebar for API credentials and search parameters
 with st.sidebar:
     api_key = os.getenv("TWITTER_API_KEY", "")
-<<<<<<< HEAD
     openai_api_key = os.getenv("OPENAI_API_KEY", "")
 
     if api_key == "":
@@ -94,12 +84,6 @@
         if openai_api_key:
             os.environ["OPENAI_API_KEY"] = openai_api_key
 
-=======
-    if api_key == "":
-        st.header("API Credentials")
-        api_key = st.text_input("API Key", type="password")
-
->>>>>>> cbdd24d3
     st.header("Search Parameters")
     query = st.text_input("Search query", placeholder="Enter keywords, hashtags, etc.")
     col1, col2 = st.columns(2)
@@ -111,17 +95,10 @@
     st.subheader("Additional Filters")
     max_tweets = st.number_input(
         "Tweets to Fetch",
-<<<<<<< HEAD
         min_value=20,
         max_value=400,
         value=default_max_tweets,
         step=20,
-=======
-        min_value=15,
-        max_value=300,
-        value=default_max_tweets,
-        step=15,
->>>>>>> cbdd24d3
         help="Number of tweets to fetch (will make multiple API calls if needed)",
     )
 
@@ -201,7 +178,6 @@
             "queryType": query_type,
             "cursor": current_cursor,
         }
-<<<<<<< HEAD
         headers = {"X-API-Key": api_key}
         try:
             response = requests.get(base_url, headers=headers, params=payload)
@@ -209,19 +185,6 @@
             return response.json()
         except requests.exceptions.RequestException as e:
             st.error(f"API request failed: {e}")
-=======
-        print(payload)  # Debug print; remove in production
-        headers = {"X-API-Key": api_key}
-        try:
-            response = requests.get(base_url, headers=headers, params=payload)
-            if response.status_code == 200:
-                return response.json()
-            else:
-                st.error(f"Error: {response.status_code} - {response.text}")
-                return None
-        except Exception as e:
-            st.error(f"An error occurred: {str(e)}")
->>>>>>> cbdd24d3
             return None
 
     def search_tweets():
@@ -234,7 +197,6 @@
         progress_bar = st.sidebar.progress(0)
         status_text = st.sidebar.empty()
 
-<<<<<<< HEAD
         try:
             while total_tweets_fetched < max_tweets:
                 page_count += 1
@@ -609,79 +571,6 @@
 
     return fig
 
-=======
-        while total_tweets_fetched < max_tweets:
-            page_count += 1
-            status_text.text(f"Fetching page {page_count}...")
-            page_results = search_tweets_with_cursor(current_cursor)
-            if not page_results or "tweets" not in page_results:
-                break
-            page_tweets = page_results["tweets"]
-            tweet_count = len(page_tweets)
-            if tweet_count == 0:
-                break
-            all_tweets.extend(page_tweets)
-            total_tweets_fetched += tweet_count
-            progress_bar.progress(min(1.0, total_tweets_fetched / max_tweets))
-            status_text.text(f"Fetched {total_tweets_fetched} tweets so far...")
-            if "next_cursor" in page_results and page_results["next_cursor"]:
-                current_cursor = page_results["next_cursor"]
-                all_results["next_cursor"] = current_cursor
-            else:
-                break
-            if total_tweets_fetched >= max_tweets:
-                break
-        progress_bar.empty()
-        status_text.empty()
-        all_results["tweets"] = all_tweets
-        return all_results
-
-    search_button_sidebar = st.button("Search Tweets", key="search_btn_sidebar")
-    clear_results = st.button("Clear Results")
-    if clear_results:
-        st.session_state.search_results = None
-        st.session_state.tweets_df = None
-        st.session_state.has_searched = False
-        st.session_state.next_cursor = ""
-        st.session_state.grouped_tweets = None
-        st.session_state.display_df = None
-        st.rerun()
->>>>>>> cbdd24d3
-
-
-# Function to group tweets by conversationId and fetch missing primary tweets
-def group_tweets(df):
-    primary_ids = set(
-        df.loc[
-            (df["isReply"] == False) | (df["id"] == df["conversationId"]), "id"
-        ].unique()
-    )
-    reply_conv_ids = set(df.loc[df["isReply"] == True, "conversationId"].unique())
-    missing_primary = reply_conv_ids - primary_ids
-
-    if missing_primary:
-        tweet_ids_param = ",".join(missing_primary)
-        resp = requests.get(
-            "https://api.twitterapi.io/twitter/tweets",
-            params={"tweet_ids": tweet_ids_param},
-            headers={"X-API-Key": api_key},
-        )
-        if resp.status_code == 200:
-            missing_tweets = resp.json().get("tweets", [])
-            if missing_tweets:
-                df = pd.concat([df, pd.DataFrame(missing_tweets)], ignore_index=True)
-    grouped = {}
-    for conv_id in df["conversationId"].unique():
-        group = df[df["conversationId"] == conv_id]
-        primary = group[group["id"] == conv_id]
-        if primary.empty:
-            primary = group[group["isReply"] == False]
-        if primary.empty:
-            primary = group.iloc[[0]]
-        replies = group[group["id"] != conv_id]
-        grouped[conv_id] = {"primary": primary, "replies": replies}
-    return grouped
-
 
 # Main content area
 if not api_key:
@@ -709,12 +598,9 @@
                         st.session_state.next_cursor = results["next_cursor"]
                     st.session_state.grouped_tweets = None
                     st.session_state.display_df = None
-<<<<<<< HEAD
                     st.session_state.sentiment_results = None
                     st.session_state.phrases = None
                     st.session_state.summary = None
-=======
->>>>>>> cbdd24d3
                 st.rerun()
 
     if (
@@ -783,7 +669,6 @@
             st.subheader("Tweet Engagement Analysis")
             engagement_df = pd.DataFrame(
                 {
-<<<<<<< HEAD
                     "created_at": (
                         tweets_df["created_at"]
                         if "created_at" in tweets_df.columns
@@ -814,26 +699,6 @@
                         if "viewCount" in tweets_df.columns
                         else pd.Series(0, index=tweets_df.index)
                     ),
-=======
-                    "created_at": tweets_df["created_at"]
-                    if "created_at" in tweets_df.columns
-                    else pd.to_datetime(tweets_df["createdAt"]),
-                    "likes": tweets_df["likeCount"]
-                    if "likeCount" in tweets_df.columns
-                    else pd.Series(0, index=tweets_df.index),
-                    "retweets": tweets_df["retweetCount"]
-                    if "retweetCount" in tweets_df.columns
-                    else pd.Series(0, index=tweets_df.index),
-                    "replies": tweets_df["replyCount"]
-                    if "replyCount" in tweets_df.columns
-                    else pd.Series(0, index=tweets_df.index),
-                    "quotes": tweets_df["quoteCount"]
-                    if "quoteCount" in tweets_df.columns
-                    else pd.Series(0, index=tweets_df.index),
-                    "views": tweets_df["viewCount"]
-                    if "viewCount" in tweets_df.columns
-                    else pd.Series(0, index=tweets_df.index),
->>>>>>> cbdd24d3
                 }
             )
             engagement_df["total_engagement"] = (
@@ -892,10 +757,6 @@
             st.subheader("Tweets Display")
             display_option = st.radio(
                 "Display Style",
-<<<<<<< HEAD
-=======
-                # ["Card View", "Table View", "JSON View"],
->>>>>>> cbdd24d3
                 ["Card View", "Table View"],
                 key="display_style",
             )
@@ -962,7 +823,6 @@
             elif display_option == "Table View":
                 st.markdown("### Tweet Groups (Table View)")
                 st.dataframe(st.session_state.display_df, use_container_width=True)
-<<<<<<< HEAD
 
             st.subheader("Export Results")
             csv = st.session_state.display_df.to_csv(index=False).encode("utf-8")
@@ -1116,32 +976,6 @@
                         mime="text/csv",
                         key="download_sentiment_csv",
                     )
-=======
-            # else:
-            #     st.markdown("### Tweet Groups (JSON View)")
-            #     st.json(tweets_df.to_dict(orient="records"))
-
-            st.subheader("Export Results")
-            # col1, col2 = st.columns(2)
-            # with col1:
-            csv = st.session_state.display_df.to_csv(index=False).encode("utf-8")
-            st.download_button(
-                "Download CSV",
-                data=csv,
-                file_name=f"twitter_search_{datetime.now().strftime('%Y%m%d_%H%M%S')}.csv",
-                mime="text/csv",
-                key="download_csv",
-            )
-            # with col2:
-            #     json_str = tweets_df.to_json(orient="records")
-            #     st.download_button(
-            #         "Download JSON",
-            #         data=json_str,
-            #         file_name=f"twitter_search_{datetime.now().strftime('%Y%m%d_%H%M%S')}.json",
-            #         mime="application/json",
-            #         key="download_json",
-            #     )
->>>>>>> cbdd24d3
     elif not st.session_state.has_searched:
         st.info("Enter your search parameters and click 'Search Tweets' to start.")
         with st.expander("Usage Tips"):
